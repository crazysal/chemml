--- conflicted
+++ resolved
@@ -200,7 +200,7 @@
                             max_nAtoms = max(max_nAtoms, len(mol))
                         else:
                             mol = None
-                            max_nAtoms = None
+                            max_nAtoms = max(max_nAtoms, 0)
                         it+=1
                         molecules[it] = {'file':fn, 'mol': mol}
             else:
@@ -209,7 +209,7 @@
                     max_nAtoms = max(max_nAtoms, len(mol))
                 else:
                     mol = None
-                    max_nAtoms = None
+                    max_nAtoms = max(max_nAtoms, 0)
                 it += 1
                 molecules[it] = {'file': file_name, 'mol': mol}
         self.max_n_atoms = max_nAtoms
@@ -217,40 +217,6 @@
 
 class ConvertFile(object):
     """(ConvertFile)
-<<<<<<< HEAD
-        Specify file path, 'from_format' and 'to_format' to convert a file form 'from_format' to 'to_format'
-        using openbabel (https://openbabel.org/wiki/Babel).
-
-        Parameters:
-        ----------
-        file_path : string or dictionary
-            string or dictionary containing paths of files that need to be converted
-
-        from_format: string
-            String of letters that specify the format of the file that needs to be converted.
-            This will be checked against 'file_path' that is provided by the user.
-            If the file_path does not contain 'from_format' an error message will be raised.
-            List of possible 'from_format's are on https://openbabel.org/wiki/Babel
-
-        to_format: string
-            String of letters that specify the target file format or the desired format.
-            An openbabel command is generated which converts the files specified by 'file_path' to the target format.
-            List of possible 'to_format's are on https://openbabel.org/wiki/Babel
-
-        Output:
-        ------
-        converted_file_paths: list of strings
-            Contains a list of strings, where each string specifies the path of the converted file.
-
-        Examples:
-        --------
-        (1)
-        file_path: 'mydir/my_sub_dir/file.xyz'
-        from_format: 'xyz'
-        to_format: 'cml'
-        >>> openbabel command: babel xyz mydir/my_sub_dir/file.xyz cml mydir/my_sub_dir/file.cml
-        >>> converted_file_paths=['mydir/my_sub_dir/file.cml']
-=======
     Specify file path, 'from_format' and 'to_format' to convert a file form 'from_format' to 'to_format'
     using openbabel (https://openbabel.org/wiki/Babel).
 
@@ -309,21 +275,7 @@
     to_format:'pdb'
     >>> error message: 'file format is not the same as from_format'
     """
->>>>>>> 9ceb8e51
-
-        (2)
-        file_path: {1:{'file':'mydir/1.xyz'}, 2:{'file':'mydir/2.xyz'}, 3:{'file':'mydir/3.xyz'}}
-        from_format:'xyz'
-        to_format:'mol2'
-        >>> openbabel command: babel xyz mydir/1.xyz cml mydir/1.mol2 ...
-        >>> converted_file_paths=['mydir/1.mol2','mydir/2.mol2','mydir/3.mol2']
-
-        (3)
-        file_path:'mydir/my_sub_dir/file.cml'
-        from_format:'xyz'
-        to_format:'pdb'
-        >>> error message: 'file format is not the same as from_format'
-    """
+
     def __init__(self,file_path,from_format,to_format):
         self.file_path=file_path
         self.from_format=from_format
