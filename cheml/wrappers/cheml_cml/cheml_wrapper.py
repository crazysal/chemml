--- conflicted
+++ resolved
@@ -75,10 +75,6 @@
 
         del self.inputs
 
-<<<<<<< HEAD
-=======
-
->>>>>>> 2e8ab7ef
 class ConvertFile(BASE):
     def fit(self):
         self.paramFROMinput()
@@ -92,10 +88,6 @@
             from cheml.initialization import ConvertFile
             model = ConvertFile(**self.parameters)
             converted_file_paths=model.convert()
-<<<<<<< HEAD
-
-=======
->>>>>>> 2e8ab7ef
         except Exception as err:
             msg='@Task #%i(%s): ' % (self.iblock + 1, self.Task) + type(err).__name__+': ' +err.message
             raise TypeError(msg)
