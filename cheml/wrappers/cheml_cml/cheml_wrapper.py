import pandas as pd
import numpy as np
import os
import warnings

from ..base import BASE

##################################################################### 2 Prepare Data

# Enter

class XYZreader(BASE):
    def fit(self):
        try:
            from cheml.initialization import XYZreader
            model = XYZreader(**self.parameters)
            molecules = model.read()
        except Exception as err:
            msg = '@Task #%i(%s): ' % (self.iblock + 1, self.Task) + type(err).__name__ + ': ' + err.message
            raise TypeError(msg)
        order = [edge[1] for edge in self.Base.graph if edge[0] == self.iblock]
        for token in set(order):
            if token not in self.outputs:
                msg = "@Task #%i(%s): not a valid output token '%s'" % (self.iblock + 1, self.Task, token)
                raise NameError(msg)
            elif token == 'molecules':
                self.set_value(token, molecules)
                self.outputs[token].count = order.count(token)
                self.Base.send[(self.iblock, token)] = self.outputs[token]
            # elif token == 'max_n_atoms':
            #     self.set_value(token, model.max_n_atoms)
            #     self.outputs[token].count = order.count(token)
            #     self.Base.send[(self.iblock, token)] = self.outputs[token]

        del self.inputs

class load_cep_homo(BASE):
    def fit(self):
        try:
            from cheml.datasets import load_cep_homo
            smiles,homo = load_cep_homo()
        except Exception as err:
            msg = '@Task #%i(%s): ' % (self.iblock + 1, self.Task) + type(err).__name__ + ': ' + err.message
            raise TypeError(msg)
        order = [edge[1] for edge in self.Base.graph if edge[0] == self.iblock]
        for token in set(order):
            if token not in self.outputs:
                msg = "@Task #%i(%s): not a valid output token '%s'" % (self.iblock + 1, self.Task, token)
                raise NameError(msg)
            elif token == 'smiles':
                self.set_value(token, smiles)
                self.outputs[token].count = order.count(token)
                self.Base.send[(self.iblock, token)] = self.outputs[token]
            elif token == 'homo':
                self.set_value(token, homo)
                self.outputs[token].count = order.count(token)
                self.Base.send[(self.iblock, token)] = self.outputs[token]
        del self.inputs

class load_organic_density(BASE):
    def fit(self):
        try:
            from cheml.datasets import load_organic_density
            smiles,density,features = load_organic_density()
        except Exception as err:
            msg = '@Task #%i(%s): ' % (self.iblock + 1, self.Task) + type(err).__name__ + ': ' + err.message
            raise TypeError(msg)
        order = [edge[1] for edge in self.Base.graph if edge[0] == self.iblock]
        for token in set(order):
            if token not in self.outputs:
                msg = "@Task #%i(%s): not a valid output token '%s'" % (self.iblock + 1, self.Task, token)
                raise NameError(msg)
            elif token == 'smiles':
                self.set_value(token, smiles)
                self.outputs[token].count = order.count(token)
                self.Base.send[(self.iblock, token)] = self.outputs[token]
            elif token == 'density':
                self.set_value(token, density)
                self.outputs[token].count = order.count(token)
                self.Base.send[(self.iblock, token)] = self.outputs[token]
            elif token == 'features':
                self.set_value(token, features)
                self.outputs[token].count = order.count(token)
                self.Base.send[(self.iblock, token)] = self.outputs[token]
        del self.inputs

<<<<<<< HEAD
=======
class load_xyz_polarizability(BASE):
    def fit(self):
        try:
            from cheml.datasets import load_xyz_polarizability
            coordinates, pol = load_xyz_polarizability()
        except Exception as err:
            msg = '@Task #%i(%s): ' % (self.iblock + 1, self.Task) + type(err).__name__ + ': ' + err.message
            raise TypeError(msg)
        order = [edge[1] for edge in self.Base.graph if edge[0] == self.iblock]
        for token in set(order):
            if token not in self.outputs:
                msg = "@Task #%i(%s): not a valid output token '%s'" % (self.iblock + 1, self.Task, token)
                raise NameError(msg)
            elif token == 'smiles':
                self.set_value(token, coordinates)
                self.outputs[token].count = order.count(token)
                self.Base.send[(self.iblock, token)] = self.outputs[token]
            elif token == 'density':
                self.set_value(token, pol)
                self.outputs[token].count = order.count(token)
                self.Base.send[(self.iblock, token)] = self.outputs[token]
        del self.inputs

>>>>>>> 9ceb8e51
class ConvertFile(BASE):
    def fit(self):
        self.paramFROMinput()
        # self.required('file_path',req=True)
        # file_path=self.inputs['file_path'].value
        print 'from:', self.parameters['from_format']
        print 'to:', self.parameters['to_format']
        # if 'file_path' not in self.parameters and '@' not in file_path:
            # self.parameters['file_path']=file_path
        try:
            from cheml.initialization import ConvertFile
            model = ConvertFile(**self.parameters)
            converted_file_paths=model.convert()
        except Exception as err:
            msg='@Task #%i(%s): ' % (self.iblock + 1, self.Task) + type(err).__name__+': ' +err.message
            raise TypeError(msg)
        order = [edge[1] for edge in self.Base.graph if edge[0] == self.iblock]
        for token in set(order):
            if token not in self.outputs:
                msg="@Task #%i(%s): not a valid output token '%s'" % (self.iblock + 1,self.Task,token)
                raise NameError(msg)
            elif token == 'converted_file_paths':
                self.set_value(token,converted_file_paths)
                self.outputs[token].count = order.count(token)
                self.Base.send[(self.iblock,token)] = self.outputs[token]
        del self.inputs

class PyScript(BASE):
    def fit(self):
        # step1: check inputs
        inputs = [token for token in self.inputs if self.inputs[token].value is not None]
        for token in inputs:
            code = compile("%s = self.inputs['%s'].value"%(token,token), "<string>", "exec")
            exec code
        for line in sorted(self.parameters.keys()):
            code = compile(self.parameters[line], "<string>", "exec")
            exec code
        order = [edge[1] for edge in self.Base.graph if edge[0] == self.iblock]
        for token in set(order):
            if token == 'ov1':
                self.set_value(token, ov1)
                self.outputs[token].count = order.count(token)
                self.Base.send[(self.iblock, token)] = self.outputs[token]
            elif token == 'ov2':
                self.set_value(token, ov2)
                self.outputs[token].count = order.count(token)
                self.Base.send[(self.iblock, token)] = self.outputs[token]
            elif token == 'ov3':
                self.set_value(token, ov3)
                self.outputs[token].count = order.count(token)
                self.Base.send[(self.iblock, token)] = self.outputs[token]
            elif token == 'ov4':
                self.set_value(token, ov4)
                self.outputs[token].count = order.count(token)
                self.Base.send[(self.iblock, token)] = self.outputs[token]
            elif token == 'ov5':
                self.set_value(token, ov5)
                self.outputs[token].count = order.count(token)
                self.Base.send[(self.iblock, token)] = self.outputs[token]
            elif token == 'ov6':
                self.set_value(token, ov6)
                self.outputs[token].count = order.count(token)
                self.Base.send[(self.iblock, token)] = self.outputs[token]
            else:
                msg = "@Task #%i(%s): asked to send a non valid output token '%s'" % (
                    self.iblock+1,self.Task,token)
                raise NameError(msg)
        del self.inputs


# Feature Representation

class RDKitFingerprint(BASE):
    def fit(self):
        # step1: check inputs
        # step2: assign inputs to parameters if necessary (param = @token)
        self.paramFROMinput()
        if 'molfile' in self.parameters:
            molfile = self.parameters['molfile']
            self.parameters.pop('molfile')
        else:
            self.required('molfile', req=True)
            molfile = self.inputs['molfile'].value
        # step3: check the dimension of input data frame
        # step4: extract parameters
        if 'path' in self.parameters:
            path = self.parameters.pop('path')
        else:
            path = None
        if 'arguments' in self.parameters:
            arguments = self.parameters.pop('arguments')
        else:
            arguments = []

        # step5: import module and make APIs
        try:
            from cheml.chem import RDKitFingerprint
            model = RDKitFingerprint(**self.parameters)
            model.MolfromFile(molfile,path,*arguments)
        except Exception as err:
            msg = '@Task #%i(%s): ' % (self.iblock + 1, self.Task) + type(err).__name__ + ': ' + err.message
            raise TypeError(msg)

        # step6: send out
        order = [edge[1] for edge in self.Base.graph if edge[0] == self.iblock]
        for token in set(order):
            if token not in self.outputs:
                msg = "@Task #%i(%s): not a valid output token '%s'" % (self.iblock + 1, self.Task, token)
                raise NameError(msg)
            elif token == 'df':
                self.set_value(token, model.Fingerprint())
                self.outputs[token].count = order.count(token)
                self.Base.send[(self.iblock, token)] = self.outputs[token]
            elif token == 'removed_rows':
                self.set_value(token, model.removed_rows)
                self.outputs[token].count = order.count(token)
                self.Base.send[(self.iblock, token)] = self.outputs[token]

        # step7: delete all inputs from memory
        del self.inputs

class Dragon(BASE):
    def fit(self):
        # step1: check inputs
        # step2: assign inputs to parameters if necessary (param = @token)
        self.paramFROMinput()
        print 'molfile:', self.parameters['molFile']

        # step3: check the dimension of input data frame
        # step4: extract  parameters
        if 'script' in self.parameters:
            script = self.parameters.pop('script')
        else:
            script = 'new'
        # if 'output_directory' in self.parameters:
        #     output_directory = self.parameters.pop('output_directory')
        # else:
        #     output_directory = ''
        output_directory = self.Base.output_directory #+ '/' + output_directory
        if 'SaveFilePath' not in self.parameters:
            self.parameters['SaveFilePath'] = "Dragon_descriptors.txt"

        # step5: import module and make APIs
        try:
            from cheml.chem import Dragon
            model = Dragon(**self.parameters)
            model.script_wizard(script, output_directory)
            model.run()
        except Exception as err:
            msg = '@Task #%i(%s): ' % (self.iblock + 1, self.Task) + type(err).__name__ + ': ' + err.message
            raise TypeError(msg)

        # step6: send out
        order = [edge[1] for edge in self.Base.graph if edge[0] == self.iblock]
        for token in set(order):
            if token not in self.outputs:
                msg = "@Task #%i(%s): not a valid output token '%s'" % (self.iblock + 1, self.Task, token)
                raise NameError(msg)
            elif token == 'df':
                df_path = model.data_path
                df = pd.read_csv(df_path, sep=None, engine='python')
                df = df.drop(['No.','NAME'],axis=1)
                self.set_value(token, df)
                self.outputs[token].count = order.count(token)
                self.Base.send[(self.iblock, token)] = self.outputs[token]

        # step7: delete dragon descriptors and all inputs from memory
        os.remove(model.output_directory + self.parameters['SaveFilePath'])
        del self.inputs

class Coulomb_Matrix(BASE):
    def fit(self):
        self.paramFROMinput()
        self.required('molecules', req=True)
        molecules = self.inputs['molecules'].value
        try:
            from cheml.chem import Coulomb_Matrix
            model = Coulomb_Matrix(**self.parameters)
            df = model.represent(molecules)
        except Exception as err:
            msg = '@Task #%i(%s): ' % (self.iblock + 1, self.Task) + type(err).__name__ + ': ' + err.message
            raise TypeError(msg)
        order = [edge[1] for edge in self.Base.graph if edge[0] == self.iblock]
        for token in set(order):
            if token not in self.outputs:
                msg = "@Task #%i(%s): not a valid output token '%s'" % (self.iblock + 1, self.Task, token)
                raise NameError(msg)
            elif token == 'df':
                self.set_value(token, df)
                self.outputs[token].count = order.count(token)
                self.Base.send[(self.iblock, token)] = self.outputs[token]

        del self.inputs

class Bag_of_Bonds(BASE):
    def fit(self):
        self.paramFROMinput()
        self.required('molecules', req=True)
        molecules = self.inputs['molecules'].value
        try:
            from cheml.chem import Bag_of_Bonds
            model = Bag_of_Bonds(**self.parameters)
            df = model.represent(molecules)
        except Exception as err:
            msg = '@Task #%i(%s): ' % (self.iblock + 1, self.Task) + type(err).__name__ + ': ' + err.message
            raise TypeError(msg)
        order = [edge[1] for edge in self.Base.graph if edge[0] == self.iblock]
        for token in set(order):
            if token not in self.outputs:
                msg = "@Task #%i(%s): not a valid output token '%s'" % (self.iblock + 1, self.Task, token)
                raise NameError(msg)
            elif token == 'df':
                self.set_value(token, df)
                self.outputs[token].count = order.count(token)
                self.Base.send[(self.iblock, token)] = self.outputs[token]
            # elif token == 'headers':
            #     self.set_value(token, model.headers)
            #     self.outputs[token].count = order.count(token)
            #     self.Base.send[(self.iblock, token)] = self.outputs[token]

        del self.inputs

class DistanceMatrix(BASE):
    def fit(self):
        self.paramFROMinput()
        # check inputs
        self.required('df', req=True)
        try:
            from cheml.chem import DistanceMatrix
            model = DistanceMatrix(**self.parameters)
        except Exception as err:
            msg = '@Task #%i(%s): ' % (self.iblock + 1, self.Task) + type(err).__name__ + ': ' + err.message
            raise TypeError(msg)
        order = [edge[1] for edge in self.Base.graph if edge[0] == self.iblock]
        for token in set(order):
            if token not in self.outputs:
                msg = "@Task #%i(%s): not a valid output token '%s'" % (self.iblock + 1, self.Task, token)
                raise NameError(msg)
            elif token == 'df':
                ar = self.inputs['df'].value
                df = pd.DataFrame(model.transform(ar))
                self.set_value(token, df)
                self.outputs[token].count = order.count(token)
                self.Base.send[(self.iblock, token)] = self.outputs[token]
        del self.inputs


# Preprocessor

class MissingValues(BASE):
    def fit(self):
        # parameters
        self.paramFROMinput()
        method = self.parameters.pop('func_method')
        # get df value only in case method is None, but output df is requested
        df = self.inputs['df'].value

        # process
        try:
            from cheml.preprocessing import missing_values
            if method is None:
                model = missing_values(**self.parameters)
            elif method == 'fit_transform':
                model = missing_values(**self.parameters)
                self.required('df', req=True)
                df = self.inputs['df'].value
                df, _ = self.data_check('df', df, ndim=2, n0=None, n1=None, format_out='df')
                df = model.fit_transform(df)
            elif method == 'transform':
                self.required('df', req=True)
                df = self.inputs['df'].value
                df, _ = self.data_check('df', df, ndim=2, n0=None, n1=None, format_out='df')
                self.required('api', req=True)
                model = self.inputs['api'].value
                df = model.transform(df)
        except Exception as err:
            msg = '@Task #%i(%s): ' % (self.iblock + 1, self.Task) + type(err).__name__ + ': ' + err.message
            raise TypeError(msg)

        # step6: send out
        order = [edge[1] for edge in self.Base.graph if edge[0] == self.iblock]
        for token in set(order):
            if token not in self.outputs:
                msg = "@Task #%i(%s): not a valid output token '%s'" % (self.iblock + 1, self.Task, token)
                raise NameError(msg)
            elif token == 'df':
                self.set_value(token, df)
                self.outputs[token].count = order.count(token)
                self.Base.send[(self.iblock, token)] = self.outputs[token]
            elif token == 'api':
                self.set_value(token, model)
                self.outputs[token].count = order.count(token)
                self.Base.send[(self.iblock, token)] = self.outputs[token]
        # step7: delete all inputs from memory
        del self.inputs

class Trimmer(BASE):
    def legal_IO(self):
        self.legal_inputs = {'dfx': None, 'dfy': None}
        self.legal_outputs = {'dfx': None, 'dfy': None, 'api': None}
        requirements = ['cheml', 'pandas']
        self.Base.requirements += [i for i in requirements if i not in self.Base.requirements]

    def fit(self):
        from cheml.initializtion import Trimmer
        dfx = self.type_check('dfx', cheml_type='dfx', req=True, py_type=pd.DataFrame)
        dfy = self.type_check('dfy', cheml_type='dfy', req=True, py_type=pd.DataFrame)
        try:
            model = Trimmer(**self.parameters)
            dfx, dfy = model.fit_transform(dfx,dfy)
        except Exception as err:
            msg = '@Task #%i(%s): ' % (self.iblock + 1, self.Task) + type(
                err).__name__ + ': ' + err.message
            raise TypeError(msg)
        order = [edge[1] for edge in self.Base.graph if edge[0] == self.iblock]
        for token in set(order):
            if token == 'dfx':
                self.Base.send[(self.iblock, token)] = [dfx, order.count(token),
                                                        (self.iblock, token, self.Host, self.Function)]
            elif token == 'dfy':
                self.Base.send[(self.iblock, token)] = [dfy, order.count(token),
                                                        (self.iblock, token, self.Host, self.Function)]
            elif token == 'api':
                self.Base.send[(self.iblock, token)] = [model, order.count(token),
                                                        (self.iblock, token, self.Host, self.Function)]
            else:
                msg = "@Task #%i(%s): asked to send a non valid output token '%s'" % (
                    self.iblock + 1, self.Task, token)
                raise NameError(msg)
        del self.legal_inputs

class Uniformer(BASE):
    def legal_IO(self):
        self.legal_inputs = {'dfx': None, 'dfy': None}
        self.legal_outputs = {'dfx': None, 'dfy': None, 'api': None}
        requirements = ['cheml', 'pandas']
        self.Base.requirements += [i for i in requirements if i not in self.Base.requirements]

    def fit(self):
        from cheml.initializtion import Uniformer
        dfx = self.type_check('dfx', cheml_type='dfx', req=True, py_type=pd.DataFrame)
        dfy = self.type_check('dfy', cheml_type='dfy', req=True, py_type=pd.DataFrame)
        try:
            model = Uniformer(**self.parameters)
            dfx, dfy = model.fit_transform(dfx, dfy)
        except Exception as err:
            msg = '@Task #%i(%s): ' % (self.iblock + 1, self.Task) + type(
                err).__name__ + ': ' + err.message
            raise TypeError(msg)
        order = [edge[1] for edge in self.Base.graph if edge[0] == self.iblock]
        for token in set(order):
            if token == 'dfx':
                self.Base.send[(self.iblock, token)] = [dfx, order.count(token),
                                                        (self.iblock, token, self.Host, self.Function)]
            elif token == 'dfy':
                self.Base.send[(self.iblock, token)] = [dfy, order.count(token),
                                                        (self.iblock, token, self.Host, self.Function)]
            elif token == 'api':
                self.Base.send[(self.iblock, token)] = [model, order.count(token),
                                                        (self.iblock, token, self.Host, self.Function)]
            else:
                msg = "@Task #%i(%s): asked to send a non valid output token '%s'" % (
                    self.iblock + 1, self.Task, token)
                raise NameError(msg)
        del self.legal_inputs



# data manipulation

class Split(BASE):
    def fit(self):
        # step1: check inputs
        self.required('df', req=True)
        df = self.inputs['df'].value

        # step2: assign inputs to parameters if necessary (param = @token)
        self.paramFROMinput()

        # step3: check the dimension of input data frame
        df, _ = self.data_check('df', df, ndim=2, n0=None, n1=None, format_out='df')

        # step4: import module and make APIs
        try:
            from cheml.initialization import Split
            split = Split(**self.parameters)
            df1, df2 = split.fit(df)
        except Exception as err:
            msg = '@Task #%i(%s): '%(self.iblock+1, self.Task) + type(err).__name__ + ': '+ err.message
            raise TypeError(msg)

        # step5: process
        # step6: send out
        order = [edge[1] for edge in self.Base.graph if edge[0] == self.iblock]
        for token in set(order):
            if token not in self.outputs:
                msg = "@Task #%i(%s): not a valid output token '%s'" % (self.iblock + 1, self.Task, token)
                raise NameError(msg)
            elif token == 'df1':
                self.set_value(token, df1)
                self.outputs[token].count = order.count(token)
                self.Base.send[(self.iblock, token)] = self.outputs[token]
            elif token == 'df2':
                self.set_value(token, df2)
                self.outputs[token].count = order.count(token)
                self.Base.send[(self.iblock, token)] = self.outputs[token]

        # step7: delete all inputs from memory
        del self.inputs

class Constant(BASE):
    def fit(self):
        # parameters
        self.paramFROMinput()
        method = self.parameters.pop('func_method')
        # get df value only in case method is None, but output df is requested
        df = self.inputs['df'].value

        # step4: import module and make APIs
        try:
            from cheml.preprocessing import Constant
            if method is None:
                model = Constant()
            elif method == 'fit_transform':
                model = Constant()
                self.required('df', req=True)
                df = self.inputs['df'].value
                df, _ = self.data_check('df', df, ndim=2, n0=None, n1=None, format_out='df')
                df = model.fit_transform(df)
            elif method == 'transform':
                self.required('df', req=True)
                df = self.inputs['df'].value
                df, _ = self.data_check('df', df, ndim=2, n0=None, n1=None, format_out='df')
                self.required('api', req=True)
                model = self.inputs['api'].value
                df = model.transform(df)
        except Exception as err:
            msg = '@Task #%i(%s): ' % (self.iblock + 1, self.Task) + type(
                err).__name__ + ': ' + err.message
            raise TypeError(msg)

        # step5: process
        # step6: send out
        order = [edge[1] for edge in self.Base.graph if edge[0] == self.iblock]
        for token in set(order):
            if token not in self.outputs:
                msg = "@Task #%i(%s): not a valid output token '%s'" % (self.iblock + 1, self.Task, token)
                raise NameError(msg)
            elif token == 'df':
                self.set_value(token, df)
                self.outputs[token].count = order.count(token)
                self.Base.send[(self.iblock, token)] = self.outputs[token]
            elif token == 'removed_columns_':
                removed_columns_ = pd.DataFrame(model.removed_columns_)
                self.set_value(token, removed_columns_)
                self.outputs[token].count = order.count(token)
                self.Base.send[(self.iblock, token)] = self.outputs[token]
            elif token == 'api':
                self.set_value(token, model)
                self.outputs[token].count = order.count(token)
                self.Base.send[(self.iblock, token)] = self.outputs[token]

        # step7: delete all inputs from memory
        del self.inputs


##################################################################### 3 Define Model

# Regression

class mlp_hogwild(BASE):
    def fit(self):
        # step1: check inputs
        self.required('dfx_train', req=True)
        dfx_train = self.inputs['dfx_train'].value
        self.required('dfy_train', req=True)
        dfy_train = self.inputs['dfy_train'].value

        # step2: assign inputs to parameters if necessary (param = @token)
        self.paramFROMinput()
        method = self.parameters.pop('func_method')

        # step3: check the dimension of input data frame
        dfx_train, _ = self.data_check('dfx_train', dfx_train, ndim=2, n0=None, n1=None, format_out='ar')
        dfy_train, _ = self.data_check('dfy_train', dfy_train, ndim=2, n0=dfx_train.shape[0], n1=None, format_out='ar')

        # step4: import module and make APIs
        try:
            from cheml.nn import mlp_hogwild
            if method is None:
                model = mlp_hogwild(**self.parameters)
            elif method == 'fit':
                model = mlp_hogwild(**self.parameters)
                self.required('dfx', req=True)
                dfx = self.inputs['dfx'].value
                dfx, _ = self.data_check('dfx', dfx, ndim=2, n0=None, n1=None, format_out='ar')
                self.required('dfy', req=True)
                dfy = self.inputs['dfy'].value
                dfy, _ = self.data_check('dfy', dfy, ndim=2, n0=dfx.shape[0], n1=None, format_out='ar')
                model.fit(dfx,dfy)
            elif method == 'predict':
                self.required('dfx', req=True)
                self.required('api', req=True)
                dfx = self.inputs['dfx'].value
                dfx, _ = self.data_check('dfx', dfx, ndim=2, n0=None, n1=None, format_out='ar')
                api = self.inputs['api'].value
                dfy_predict = api.predict(dfx)
        except Exception as err:
            msg = '@Task #%i(%s): ' % (self.iblock + 1, self.Task) + type(
                    err).__name__ + ': ' + err.message
            raise TypeError(msg)

        # step5: process
        # step6: send out
        order = [edge[1] for edge in self.Base.graph if edge[0] == self.iblock]
        for token in set(order):
            if token not in self.outputs:
                msg = "@Task #%i(%s): not a valid output token '%s'" % (self.iblock + 1, self.Task, token)
                raise NameError(msg)
            elif token == 'api':
                self.set_value(token, model)
                self.outputs[token].count = order.count(token)
                self.Base.send[(self.iblock, token)] = self.outputs[token]
            elif token == 'dfy_predict':
                self.set_value(token, dfy_predict)
                self.outputs[token].count = order.count(token)
                self.Base.send[(self.iblock, token)] = self.outputs[token]

        # step7: delete all inputs from memory
        del self.inputs

class mlp_dsgd(BASE):
    # must be run with slurm script
    # Todo: first fix the slurm script function at cheml.initialization
    # Todo: then embede the slurm commands in this class to run the slurm script
    # Todo: or make the slurm script in this function too
    def legal_IO(self):
        self.legal_inputs = {'dfx_train': None, 'dfx_test': None, 'dfy_train': None, 'dfy_test': None}
        self.legal_outputs = {'dfy_train_pred': None, 'model': None}
        requirements = ['cheml', 'pandas']
        self.Base.requirements += [i for i in requirements if i not in self.Base.requirements]

    def fit(self):
        from cheml.nn import nn_dsgd
        cheml_type = "%s_%s" % (self.Base.graph_info[self.iblock][0], self.Base.graph_info[self.iblock][1])
        self.Base.cheml_type['regressor'].append(cheml_type)
        dfx_train = self.type_check('dfx_train', cheml_type='df', req=True, py_type=pd.DataFrame).values
        dfx_test = self.type_check('dfx_test', cheml_type='df', req=True, py_type=pd.DataFrame).values
        dfy_train = self.type_check('dfy_train', cheml_type='df', req=True, py_type=pd.DataFrame)
        dfy_header = dfy_train.columns
        dfy_train = dfy_train.values
        dfy_test = self.type_check('dfy_test', cheml_type='df', req=True, py_type=pd.DataFrame).values

        try:
            model = nn_psgd.train(dfx_train,dfx_test,dfy_train,dfy_test,**self.parameters)
        except Exception as err:
            msg = '@Task #%i(%s): ' % (self.iblock + 1, self.Task) + type(
                err).__name__ + ': ' + err.message
            raise TypeError(msg)

        dfy_pred = nn_psgd.output(dfx_train,model)
        dfy_pred = pd.DataFrame(dfy_pred, columns=dfy_header)

        order = [edge[1] for edge in self.Base.graph if edge[0] == self.iblock]
        for token in set(order):
            if token == 'model':
                self.Base.send[(self.iblock, token)] = [model, order.count(token),
                                                        (self.iblock, token, self.Host, self.Function)]
            elif token == 'dfy_train_pred':
                self.Base.send[(self.iblock, token)] = [dfy_pred, order.count(token),
                                                        (self.iblock, token, self.Host, self.Function)]
            else:
                msg = "@Task #%i(%s): non valid output token '%s'" % (self.iblock + 1, self.Task, token)
                raise NameError(msg)
        del self.legal_inputs

##################################################################### 6 Mix

class kfold_pool(BASE):
    def legal_IO(self):
        self.legal_inputs = {'dfx': None, 'dfy': None, 'kfold':None, 'model':None, 'evaluator':None}
        self.legal_outputs = {'evaluation_results_': None, 'best_model_': None}
        requirements = ['scikit_learn']
        self.Base.requirements += [i for i in requirements if i not in self.Base.requirements]

    def fit(self):
        # step2: assign inputs to parameters if necessary (param = @token)
        self.paramFROMinput()

        # step4: import module and make APIs
        try:
            self._reg_evaluation_params()
        except Exception as err:
            msg = '@Task #%i(%s): '%(self.iblock+1, self.Task) + type(err).__name__ + ': '+ err.message
            raise TypeError(msg)

        # step5: process
        # step6: send out
        order = [edge[1] for edge in self.Base.graph if edge[0]==self.iblock]
        for token in set(order):
            if token == 'evaluator':
                self.Base.send[(self.iblock, token)] = [self.evaluator, order.count(token),
                                                        (self.iblock, token, self.Host, self.Function)]
            elif token == 'evaluation_results_':
                # step1: check inputs
                dfy, dfy_info = self.input_check('dfy', req=True, py_type=pd.DataFrame)
                dfy_pred, dfy_pred_info = self.input_check('dfy_pred', req=True, py_type=pd.DataFrame)

                # step3: check the dimension of input data frame
                dfy, _ = self.data_check('dfy', dfy, ndim=2, n0=None, n1=None, format_out='df')
                dfy_pred, _ = self.data_check('dfy_pred', dfy_pred, ndim=2, n0=dfy.shape[0], n1=None, format_out='df')

                self._reg_evaluate(dfy, dfy_pred, self.evaluator)
                evaluation_results_ = self.results
                self.Base.send[(self.iblock, token)] = [pd.DataFrame(evaluation_results_), order.count(token),
                                                        (self.iblock,token,self.Host,self.Function)]
            else:
                msg = "@Task #%i(%s): non valid output token '%s'" % (self.iblock+1, self.Task, token)
                raise NameError(msg)

        #step7: delete all inputs from memory
        del self.legal_inputs

##################################################################### 7 Store

class SaveFile(BASE):
    def fit(self):
        # step1: check inputs
        self.required('df', req=True)
        df = self.inputs['df'].value

        # step2: assign inputs to parameters if necessary (param = @token)
        self.paramFROMinput()

        # step3: check the dimension of input data frame
        # step4: import module and make APIs
        try:
            from cheml.initialization import SaveFile
            model = SaveFile(**self.parameters)
            model.fit(df, self.Base.output_directory)
        except Exception as err:
            msg = '@Task #%i(%s): '%(self.iblock+1, self.Task) + type(err).__name__ + ': '+ err.message
            raise TypeError(msg)

        # step5: process
        # step6: send out
        order = [edge[1] for edge in self.Base.graph if edge[0] == self.iblock]
        for token in set(order):
            if token not in self.outputs:
                msg = "@Task #%i(%s): not a valid output token '%s'" % (self.iblock + 1, self.Task, token)
                raise NameError(msg)
            elif token == 'filepath':
                self.set_value(token, model.file_path)
                self.outputs[token].count = order.count(token)
                self.Base.send[(self.iblock, token)] = self.outputs[token]

        # step7: delete all inputs from memory
        del self.inputs

<|MERGE_RESOLUTION|>--- conflicted
+++ resolved
@@ -84,8 +84,6 @@
                 self.Base.send[(self.iblock, token)] = self.outputs[token]
         del self.inputs
 
-<<<<<<< HEAD
-=======
 class load_xyz_polarizability(BASE):
     def fit(self):
         try:
@@ -109,7 +107,6 @@
                 self.Base.send[(self.iblock, token)] = self.outputs[token]
         del self.inputs
 
->>>>>>> 9ceb8e51
 class ConvertFile(BASE):
     def fit(self):
         self.paramFROMinput()
