from .containers import Input, Output, Parameter, req, regression_types, cv_types

class PyScript(object):
    task = 'Enter'
    subtask = 'python script'
    host = 'cheml'
    function = 'PyScript'
    modules = ('cheml','')
    requirements = (req(0), req(2))
    documentation = ""

    class Inputs:
        iv1 = Input("iv1","input variable, of any format", ())
        iv2 = Input("iv2","input variable, of any format", ())
        iv3 = Input("iv3","input variable, of any format", ())
        iv4 = Input("iv4","input variable, of any format", ())
        iv5 = Input("iv5","input variable, of any format", ())
        iv6 = Input("iv6", "input variable, of any format", ())
    class Outputs:
        ov1 = Output("ov1","output variable, of any format", ())
        ov2 = Output("ov2","output variable, of any format", ())
        ov3 = Output("ov3","output variable, of any format", ())
        ov4 = Output("ov4","output variable, of any format", ())
        ov5 = Output("ov5","output variable, of any format", ())
        ov6 = Output("ov6", "output variable, of any format", ())
    class WParameters:
        pass
    class FParameters:
        line01 = Parameter('line01', 'type python code')
        line02 = Parameter('line02', 'input tokens are available as ...')
        line03 = Parameter('line03', '... python variables')
        line04 = Parameter('line04', 'type python code')
        line05 = Parameter('line05', 'type python code')
        line06 = Parameter('line06', 'type python code')
        line07 = Parameter('line07', 'type python code')
        line08 = Parameter('line08', 'type python code')
        line09 = Parameter('line09', 'type python code')
        line10 = Parameter('line10', 'type python code')
        line11 = Parameter('line11', 'type python code')
        line12 = Parameter('line12', 'type python code')
        line13 = Parameter('line13', 'type python code')
        line14 = Parameter('line14', 'type python code')
        line15 = Parameter('line15', 'type python code')
        line16 = Parameter('line16', 'type python code')
        line17 = Parameter('line17', 'type python code')
        line18 = Parameter('line18', 'type python code')
        line19 = Parameter('line19', 'type python code')
        line20 = Parameter('line20', 'type python code')

class RDKitFingerprint(object):
    task = 'Prepare'
    subtask = 'feature representation'
    host = 'cheml'
    function = 'RDKitFingerprint'
    modules = ('cheml','chem')
    requirements = (req(0), req(2), req(3))
    documentation = ""

    class Inputs:
        molfile = Input("molfile","the molecule file path", ("<type 'str'>",))
    class Outputs:
        df = Output("df","pandas dataframe", ("<class 'pandas.core.frame.DataFrame'>",))
        removed_rows = Output("removed_rows","output variable, of any format", ())
    class WParameters:
        pass
    class FParameters:
        FPtype = Parameter('FPtype', 'Morgan')
        vector = Parameter('vector', 'bit')
        nBits = Parameter('nBits', 1024)
        radius = Parameter('radius', 2)
        removeHs = Parameter('removeHs', True)
        molfile = Parameter('molfile', 'required_required')
        path = Parameter('path', None)
        arguments = Parameter('arguments', [])

class Dragon(object):
    task = 'Prepare'
    subtask = 'feature representation'
    host = 'cheml'
    function = 'Dragon'
    modules = ('cheml','chem')
    requirements = (req(0), req(2), req(4), req(5))
    documentation = ""

    class Inputs:
        molfile = Input("molfile","the molecule file path", ("<type 'str'>","<type 'dict'>","<type 'list'>"))
    class Outputs:
        df = Output("df","pandas dataframe", ("<class 'pandas.core.frame.DataFrame'>",))
    class WParameters:
        script = Parameter('script', 'new')
    class FParameters:
        FPtype = Parameter('output_directory', './')
        script = Parameter('script', 'new')

        SaveStdOut = Parameter('SaveStdOut', False)
        DisconnectedCalculationOption = Parameter('DisconnectedCalculationOption', "'0'", format="string")
        MaxSR = Parameter('MaxSR', "'35'", format="string")
        SaveFilePath = Parameter('SaveFilePath', "Dragon_descriptors.txt")
        SaveExcludeMisMolecules = Parameter('SaveExcludeMisMolecules', False)
        SaveExcludeStdDev = Parameter('SaveExcludeStdDev', False)
        SaveExcludeNearConst = Parameter('SaveExcludeNearConst', False)
        SaveProject = Parameter('SaveProject', False)
        Add2DHydrogens = Parameter('Add2DHydrogens', False)
        blocks = Parameter('blocks',
                           [1, 2, 3, 4, 5, 6, 7, 8, 9, 10, 11, 12, 13, 14, 15, 16, 17, 18, 19, 20, 21, 22, 23, 24, 25,
                            26, 27, 28, 29])
        SaveProjectFile = Parameter('SaveProjectFile', 'Dragon_project.drp')
        SaveOnlyData = Parameter('SaveOnlyData', False)
        MissingValue = Parameter('MissingValue', 'NaN')
        RejectDisconnectedStrucuture = Parameter('RejectDisconnectedStrucuture', False)
        SaveExclusionOptionsToVariables = Parameter('SaveExclusionOptionsToVariables', False)
        LogEdge = Parameter('LogEdge', True)
        LogPathWalk = Parameter('LogPathWalk', True)
        SaveLabelsOnSeparateFile = Parameter('SaveLabelsOnSeparateFile', False)
        version = Parameter('version', 6)
        DefaultMolFormat = Parameter('DefaultMolFormat', "'1'", format='string')
        molFile = Parameter('molFile', 'required_required')
        HelpBrowser = Parameter('HelpBrowser', "/usr/bin/xdg-open")
        SaveExcludeRejectedMolecules = Parameter('SaveExcludeRejectedMolecules', False)
        knimemode = Parameter('knimemode', False)
        RejectUnusualValence = Parameter('RejectUnusualValence', False)
        SaveStdDevThreshold = Parameter('SaveStdDevThreshold', "'0.0001'", format='string')
        SaveExcludeConst = Parameter('SaveExcludeConst', False)
        SaveFormatSubBlock = Parameter('SaveFormatSubBlock', "%b-%s-%n-%m.txt")
        Decimal_Separator = Parameter('Decimal_Separator','.')
        SaveExcludeCorrelated = Parameter('SaveExcludeCorrelated', False)
        MaxSRDetour = Parameter('MaxSRDetour', "'30'", format='string')
        consecutiveDelimiter = Parameter('consecutiveDelimiter', False)
        molInputFormat = Parameter('molInputFormat', "SMILES")
        SaveExcludeAllMisVal = Parameter('SaveExcludeAllMisVal', False)
        Weights = Parameter('Weights',
                            ['Mass', 'VdWVolume', 'Electronegativity', 'Polarizability', 'Ionization', 'I-State'])
        external = Parameter('external', False)
        RoundWeights = Parameter('RoundWeights', True)
        MaxSRforAllCircuit = Parameter('MaxSRforAllCircuit', "'19'",format="string")
        fileName = Parameter('fileName', None)
        RoundCoordinates = Parameter('RoundCoordinates', True)
        Missing_String = Parameter('Missing_String', "NaN")
        SaveExcludeMisVal = Parameter('SaveExcludeMisVal', False)
        logFile = Parameter('logFile', "Dragon_log.txt")
        RoundDescriptorValues = Parameter('RoundDescriptorValues', True)
        PreserveTemporaryProjects = Parameter('PreserveTemporaryProjects', True)
        SaveLayout = Parameter('SaveLayout', True)
        molInput = Parameter('molInput', "file")
        SaveFormatBlock = Parameter('SaveFormatBlock',"%b-%n.txt")
        SaveType = Parameter('SaveType', "singlefile")
        ShowWorksheet = Parameter('ShowWorksheet', False)
        delimiter = Parameter('delimiter',",")
        RetainBiggestFragment = Parameter('RetainBiggestFragment', False)
        CheckUpdates = Parameter('CheckUpdates', True)
        MaxAtomWalkPath = Parameter('MaxAtomWalkPath', "'2000'", format='string')
        logMode = Parameter('logMode', "file")
        SaveCorrThreshold = Parameter('SaveCorrThreshold', "'0.95'", format='string')
        SaveFile = Parameter('SaveFile', True)

class Coulomb_Matrix(object):
    task = 'Prepare'
    subtask = 'feature representation'
    host = 'cheml'
    function = 'Coulomb_Matrix'
    modules = ('cheml','chem')
    requirements = (req(0), req(2))
    documentation = ""

    class Inputs:
        molecules = Input("molecules","the molecule numpy array or data frame", ("<class 'pandas.core.frame.DataFrame'>",
                                                                                 "<type 'numpy.ndarray'>","<type 'dict'>",))
    class Outputs:
        df = Output("df","pandas dataframe", ("<class 'pandas.core.frame.DataFrame'>",))
    class WParameters:
        pass
    class FParameters:
        CMtype = Parameter('CMtype', 'SC')
        max_n_atoms = Parameter('max_n_atoms', 'auto')
        nPerm = Parameter('nPerm', 3)
        const = Parameter('const', 1)

class Bag_of_Bonds(object):
    task = 'Prepare'
    subtask = 'feature representation'
    host = 'cheml'
    function = 'Bag_of_Bonds'
    modules = ('cheml','chem')
    requirements = (req(0), req(2))
    documentation = ""

    class Inputs:
        molecules = Input("molecules","the molecule numpy array or data frame", ("<class 'pandas.core.frame.DataFrame'>",
                                                                                 "<type 'numpy.ndarray'>","<type 'dict'>",))
    class Outputs:
        df = Output("df","pandas dataframe", ("<class 'pandas.core.frame.DataFrame'>",))
    class WParameters:
        pass
    class FParameters:
        const = Parameter('const', 1)

class DistanceMatrix(object):
    task = 'Prepare'
    subtask = 'feature representation'
    host = 'cheml'
    function = 'DistanceMatrix'
    modules = ('cheml','chem')
    requirements = (req(0), req(2))
    documentation = ""

    class Inputs:
        df = Input("df","pandas dataframe", ("<class 'pandas.core.frame.DataFrame'>",))
    class Outputs:
        df = Output("df","pandas dataframe", ("<class 'pandas.core.frame.DataFrame'>",))
    class WParameters:
        pass
    class FParameters:
        norm_type = Parameter('norm_type', 'fro')
        nCores = Parameter('nCores', 1)

class MissingValues(object):
    task = 'Prepare'
    subtask = 'preprocessor'
    host = 'cheml'
    function = 'MissingValues'
    modules = ('cheml','preprocessing')
    requirements = (req(0), req(2))
    documentation = ""

    class Inputs:
        api = Input("api","instance of ChemML's MissingValues class", ("<class 'cheml.preprocessing.handle_missing.missing_values'>",))
        df = Input("df","pandas dataframe", ("<class 'pandas.core.frame.DataFrame'>",))
    class Outputs:
        df = Output("df","pandas dataframe", ("<class 'pandas.core.frame.DataFrame'>",))
        api = Output("api","instance of ChemML's MissingValues class", ("<class 'cheml.preprocessing.handle_missing.missing_values'>",))
    class WParameters:
        func_method = Parameter('func_method','None','String',
                        description = "",
                        options = ('fit_transform','transform', None))
    class FParameters:
        strategy = Parameter('strategy', 'ignore_row',
                             format='String',
                             options = ['interpolate','zero','ignore_row','ignore_column'])
        string_as_null = Parameter('string_as_null', True, format = 'Boolean')
        inf_as_null = Parameter('inf_as_null', True, format = 'Boolean')
        missing_values = Parameter('missing_values', False, format = 'list of strings/floats/integers')

class Merge(object):
    task = 'Prepare'
    subtask = 'basic operators'
    host = 'cheml'
    function = 'Merge'
    modules = ('cheml','initialization')
    requirements = (req(0), req(2))
    documentation = ""

    class Inputs:
        df1 = Input("df1","pandas dataframe", ("<class 'pandas.core.frame.DataFrame'>",))
        df2 = Input("df2","pandas dataframe", ("<class 'pandas.core.frame.DataFrame'>",))
    class Outputs:
        df = Output("df","pandas dataframe", ("<class 'pandas.core.frame.DataFrame'>",))
    class WParameters:
        pass
    class FParameters:
        pass

class Split(object):
    task = 'Prepare'
    subtask = 'basic operators'
    host = 'cheml'
    function = 'Split'
    modules = ('cheml','initialization')
    requirements = (req(0), req(2))
    documentation = ""

    class Inputs:
        df = Input("df", "pandas dataframe", ("<class 'pandas.core.frame.DataFrame'>",))
    class Outputs:
        df1 = Output("df1","pandas dataframe", ("<class 'pandas.core.frame.DataFrame'>",))
        df2 = Output("df2","pandas dataframe", ("<class 'pandas.core.frame.DataFrame'>",))
    class WParameters:
        pass
    class FParameters:
        selection = Parameter('selection', 1)

class Constant(object):
    task = 'Prepare'
    subtask = 'preprocessor'
    host = 'cheml'
    function = 'Constant'
    modules = ('cheml','preprocessing')
    requirements = (req(0), req(2))
    documentation = ""

    class Inputs:
        df = Input("df", "pandas dataframe", ("<class 'pandas.core.frame.DataFrame'>",))
        api = Input("api", "instance of ChemML's Constant class", ("<class 'cheml.preprocessing.purge.Constant'>",))
    class Outputs:
        df = Output("df","pandas dataframe", ("<class 'pandas.core.frame.DataFrame'>",))
        removed_columns_ = Output("removed_columns_","pandas dataframe", ("<class 'pandas.core.frame.DataFrame'>",))
        api = Output("api","instance of ChemML's Constant class", ("<class 'cheml.preprocessing.purge.Constant'>",))
    class WParameters:
        func_method = Parameter('func_method','None','string',
                        description = "",
                        options = ('fit_transform','transform', None))
    class FParameters:
        selection = Parameter('selection', 1)

class mlp_hogwild(object):
    task = 'Model'
    subtask = 'regression'
    host = 'cheml'
    function = 'mlp_hogwild'
    modules = ('cheml','nn')
    requirements = (req(0), req(1), req(2))
    documentation = ""

    class Inputs:
        dfx = Input("dfx","pandas dataframe", ("<class 'pandas.core.frame.DataFrame'>",))
        dfy = Input("dfy", "pandas dataframe", ("<class 'pandas.core.frame.DataFrame'>",))
        api = Input("api", "instance of ChemML's mlp_hogwild class", ("<class 'cheml.nn.nn_psgd.mlp_hogwild'>",))
    class Outputs:
        dfy_predict = Output("dfy_predict","pandas dataframe", ("<class 'pandas.core.frame.DataFrame'>",))
        api = Output("api", "instance of ChemML's mlp_hogwild class", ("<class 'cheml.nn.nn_psgd.mlp_hogwild'>",))
    class WParameters:
        func_method = Parameter('func_method','None','string',
                        description = "",
                        options = ('fit', 'predict', None))
    class FParameters:
        rms_decay = Parameter('rms_decay', 0.9)
        learn_rate = Parameter('learn_rate', 0.001)
        input_act_funcs = Parameter('input_act_funcs', '*required')
        nneurons = Parameter('nneurons', '*required')
        batch_size = Parameter('batch_size', 256)
        n_epochs = Parameter('n_epochs', 10000)
        validation_size = Parameter('validation_size', 0.2)
        print_level = Parameter('print_level', 1)
        n_hist = Parameter('n_hist', 20)
        threshold = Parameter('threshold', 0.1)
        model = Parameter('model', None)
        n_check = Parameter('n_check', 50)
        n_cores = Parameter('n_cores', 1)

class SaveFile(object):
    task = 'Store'
    subtask = 'file'
    host = 'cheml'
    function = 'SaveFile'
    modules = ('cheml','initialization')
    requirements = (req(0), req(2))
    documentation = ""

    class Inputs:
        df = Input("df","pandas dataframe", ("<class 'pandas.core.frame.DataFrame'>",))
    class Outputs:
        filepath = Output("filepath","pandas dataframe", ("<type 'str'>",))
    class WParameters:
        pass
    class FParameters:
        index = Parameter('index', False)
        record_time = Parameter('record_time', False)
        format = Parameter('format', 'csv')
        output_directory = Parameter('output_directory', None)
        header = Parameter('header', True)
        filename = Parameter('filename', 'required_required')

class XYZreader(object):
    task = 'Enter'
    subtask = 'xyz'
    host = 'cheml'
    function = 'XYZreader'
    modules = ('cheml','initialization')
    requirements = (req(0),)
    documentation = ""

    class Inputs:
        pass
    class Outputs:
        molecules = Output("molecules","dictionary of molecules with ['mol', 'file'] keys",
                           ("<type 'dict'>",))

    class WParameters:
        pass
    class FParameters:
        path_pattern = Parameter('path_pattern', 'required_required')
        path_root = Parameter('path_root', None)
        Z = Parameter('Z', {'Ru': 44.0, 'Re': 75.0, 'Rf': 104.0, 'Rg': 111.0, 'Ra': 88.0, 'Rb': 37.0, 'Rn': 86.0, 'Rh': 45.0, 'Be': 4.0, 'Ba': 56.0, 'Bh': 107.0, 'Bi': 83.0, 'Bk': 97.0, 'Br': 35.0, 'H': 1.0, 'P': 15.0, 'Os': 76.0, 'Es': 99.0, 'Hg': 80.0, 'Ge': 32.0, 'Gd': 64.0, 'Ga': 31.0, 'Pr': 59.0, 'Pt': 78.0, 'Pu': 94.0, 'C': 6.0, 'Pb': 82.0, 'Pa': 91.0, 'Pd': 46.0, 'Cd': 48.0, 'Po': 84.0, 'Pm': 61.0, 'Hs': 108.0, 'Uup': 115.0, 'Uus': 117.0, 'Uuo': 118.0, 'Ho': 67.0, 'Hf': 72.0, 'K': 19.0, 'He': 2.0, 'Md': 101.0, 'Mg': 12.0, 'Mo': 42.0, 'Mn': 25.0, 'O': 8.0, 'Mt': 109.0, 'S': 16.0, 'W': 74.0, 'Zn': 30.0, 'Eu': 63.0, 'Zr': 40.0, 'Er': 68.0, 'Ni': 28.0, 'No': 102.0, 'Na': 11.0, 'Nb': 41.0, 'Nd': 60.0, 'Ne': 10.0, 'Np': 93.0, 'Fr': 87.0, 'Fe': 26.0, 'Fl': 114.0, 'Fm': 100.0, 'B': 5.0, 'F': 9.0, 'Sr': 38.0, 'N': 7.0, 'Kr': 36.0, 'Si': 14.0, 'Sn': 50.0, 'Sm': 62.0, 'V': 23.0, 'Sc': 21.0, 'Sb': 51.0, 'Sg': 106.0, 'Se': 34.0, 'Co': 27.0, 'Cn': 112.0, 'Cm': 96.0, 'Cl': 17.0, 'Ca': 20.0, 'Cf': 98.0, 'Ce': 58.0, 'Xe': 54.0, 'Lu': 71.0, 'Cs': 55.0, 'Cr': 24.0, 'Cu': 29.0, 'La': 57.0, 'Li': 3.0, 'Lv': 116.0, 'Tl': 81.0, 'Tm': 69.0, 'Lr': 103.0, 'Th': 90.0, 'Ti': 22.0, 'Te': 52.0, 'Tb': 65.0, 'Tc': 43.0, 'Ta': 73.0, 'Yb': 70.0, 'Db': 105.0, 'Dy': 66.0, 'Ds': 110.0, 'I': 53.0, 'U': 92.0, 'Y': 39.0, 'Ac': 89.0, 'Ag': 47.0, 'Uut': 113.0, 'Ir': 77.0, 'Am': 95.0, 'Al': 13.0, 'As': 33.0, 'Ar': 18.0, 'Au': 79.0, 'At': 85.0, 'In': 49.0})
        reader = Parameter('reader', 'auto')
        skip_lines = Parameter('skip_lines', [2,0])

<<<<<<< HEAD
class ConvertFile(object):
    task = 'Enter'
    subtask = 'Convert'
    host = 'cheml'
    function ='ConvertFile'
    modules = ('cheml','initialization')
    requirements = (req(0),req(6),)
    documentation = "https://openbabel.org/wiki/Babel"

    class Inputs:
        file_path=Input("file_path","the path to the file that needs to be conferted",("<type 'str'>","<type 'dict'>"))

    class Outputs:
        converted_file_paths=Output("converted_file_paths","list of paths to the converted files","<type 'list'>")

    class WParameters:
        pass
    class FParameters:
        file_path=Parameter('file_path','required_required')
        from_format = Parameter('from_format','required_required')
        to_format = Parameter('to_format','required_required')
=======
class load_cep_homo(object):
    task = 'Enter'
    subtask = 'datasets'
    host = 'cheml'
    function = 'load_cep_homo'
    modules = ('cheml','datasets')
    requirements = (req(0),req(2))
    documentation = ""

    class Inputs:
        pass
    class Outputs:
        df = Output("df","pandas dataframe", ("<class 'pandas.core.frame.DataFrame'>",))
        smiles = Output("smiles","pandas dataframe", ("<class 'pandas.core.frame.DataFrame'>",))
        dfy = Output("dfy","pandas dataframe", ("<class 'pandas.core.frame.DataFrame'>",))
    class WParameters:
        pass
    class FParameters:
        return_X_y = Parameter('return_X_y', False)
>>>>>>> deab80e3
<|MERGE_RESOLUTION|>--- conflicted
+++ resolved
@@ -383,7 +383,6 @@
         reader = Parameter('reader', 'auto')
         skip_lines = Parameter('skip_lines', [2,0])
 
-<<<<<<< HEAD
 class ConvertFile(object):
     task = 'Enter'
     subtask = 'Convert'
@@ -395,17 +394,15 @@
 
     class Inputs:
         file_path=Input("file_path","the path to the file that needs to be conferted",("<type 'str'>","<type 'dict'>"))
-
-    class Outputs:
-        converted_file_paths=Output("converted_file_paths","list of paths to the converted files","<type 'list'>")
-
-    class WParameters:
-        pass
-    class FParameters:
-        file_path=Parameter('file_path','required_required')
-        from_format = Parameter('from_format','required_required')
-        to_format = Parameter('to_format','required_required')
-=======
+    class Outputs:
+        converted_file_paths = Output("converted_file_paths", "list of paths to the converted files", "<type 'list'>")
+    class WParameters:
+        pass
+    class FParameters:
+        file_path = Parameter('file_path', 'required_required')
+        from_format = Parameter('from_format', 'required_required')
+        to_format = Parameter('to_format', 'required_required')
+
 class load_cep_homo(object):
     task = 'Enter'
     subtask = 'datasets'
@@ -425,4 +422,4 @@
         pass
     class FParameters:
         return_X_y = Parameter('return_X_y', False)
->>>>>>> deab80e3
+
